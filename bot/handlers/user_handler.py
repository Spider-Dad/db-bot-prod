--- conflicted
+++ resolved
@@ -167,11 +167,7 @@
                 f"👤 Пользователь: {user.first_name or ''} {user.last_name or ''}\n"
                 f"🔍 Username: @{user.username}\n"
                 f"🆔 Telegram ID: {user.id}\n\n"
-<<<<<<< HEAD
-                f"Для добавления пользователя скопируйте и выполните следующую команду, предварительно заменив Имя Фамилия и ГГГГ-ММ-ДД на реальные данные пользователя:\n\n"
-=======
                 f"Для добавления пользователя скопируйте и выполните следующую команду, предварительно заменив Имя Фамилия и ГГГГ-ММ-ДД (для даты рождения) на реальные данные пользователя:\n\n"
->>>>>>> 1b30b42e
                 f"<code>/add_user @{user.username} Имя Фамилия ГГГГ-ММ-ДД {user.id}</code>\n\n"
                 f"<b>Telegram ID пользователя ({user.id}) уже добавлен в команду!</b>"
             )
